--- conflicted
+++ resolved
@@ -2,60 +2,16 @@
 use bv::BitVec;
 
 pub struct PointerWaveletTree<T: PartialOrd + Clone> {
-    alphabet: Vec<T>,
-    root: WaveletTreeNode
+    bitmap: Option<RankSelect>,
+    label: Option<T>,
+    left_child: Option<Box<PointerWaveletTree<T>>>,
+    right_child: Option<Box<PointerWaveletTree<T>>>
 }
 
 impl <T: PartialOrd + Clone> PointerWaveletTree<T> {
-    pub fn from_sequence(sequence: &[T]) -> Self {
-        // Create a vector for storing the alphabet of the sequence
-        let mut alphabet = Vec::new();
-
-        // Add all symbols from the sequence to the new alphabet vector
-        for symbol in sequence.iter() {
-            if !alphabet.contains(symbol) {
-                alphabet.push(symbol.clone());
-            }
-        }
-
-        // Sort the alphabet
-        alphabet.sort_by(|x,y| x.partial_cmp(y).unwrap());
-        
-        // Create the root of the wavelet tree (which recursively creates all other nodes)
-        let root = WaveletTreeNode::new(sequence, &alphabet);
-
-        // Return a new PointerWaveletTree containing the alphabet and the root of the tree
-        PointerWaveletTree {
-            alphabet,
-            root
-        }
-    }
-
-    
-    /// Access element at index i in the sequence
-    pub fn access(&self, i: usize) -> Option<&T> {
-        // If the given index is larger than the size of the bitmap (i.e. if it is larger than the amout of symbols in
-        // the sequence), no symbol can be returned.
-        // Otherwise the access() function of WaveletTreeNode is called.
-        if i as u64 >= self.root.bitmap.bits().len() {
-            None
-        } else {
-            // Find out the the alphabet index of the symbol, which is at position i in the sequence
-            let index_in_alphabet = self.root.access(i as u64, 0, self.alphabet.len());
-            // If some index is returned, return the corresponding symbol
-            index_in_alphabet.map(|index| &self.alphabet[index])
-        }
-    }
-}
-
-struct WaveletTreeNode {
-    bitmap: RankSelect,
-    left_child: Option<Box<WaveletTreeNode>>,
-    right_child: Option<Box<WaveletTreeNode>>
-}
-
-impl WaveletTreeNode {
-    fn new <T: PartialOrd + Clone> (sequence: &[T], alphabet: &[T]) -> Self {
+
+    /// Create a new wavelet tree
+    pub fn new(sequence: Vec<T>, alphabet: Vec<T>) -> PointerWaveletTree<T> {
         if sequence.is_empty() {
             panic!("Wavelet trees cannot be created from empty sequences.");
         }
@@ -63,33 +19,70 @@
             panic!("Wavelet trees cannot be created from an empty alphabet.");
         }
 
-        // Create the bitmap for this node.
-        let bitmap = create_bitmap(sequence, alphabet);
-
-        // Split the alphabet into a left part and a right part.
-        let center_of_alphabet = alphabet.len()/2;
-        let left_alphabet = &alphabet[..center_of_alphabet];
-        let right_alphabet = &alphabet[center_of_alphabet..];
-
-        // Create left and right children to represent the corresponding subranges of the alphabet.
-        let left_child = Self::create_boxed_inner_node(sequence, left_alphabet);
-        let right_child = Self::create_boxed_inner_node(sequence, right_alphabet);
-
-        // Return a new WaveletTreeNode containing the created bitmap and children.
-        WaveletTreeNode {
-            bitmap,
-            left_child,
-            right_child
-        }
-    }
-
-    fn create_boxed_inner_node <T: PartialOrd + Clone> (sequence: &[T], alphabet: &[T]) -> Option<Box<Self>> {
-        if sequence.len() <= 1 || alphabet.len() <= 1 {
-            None
+        // If there is only one symbol in the alphabet of the sequence (i.e. all symbols in the sequence are equal),
+        // a leaf should be created.
+        // Otherwise we create a bitmap for the sequence and use it to create children.
+
+        if alphabet.len() == 1 {
+            // Return a leaf (= a wavelet tree with a label and without children)
+            PointerWaveletTree {
+                bitmap: None,
+                label: Some(alphabet[0].clone()),
+                left_child: None,
+                right_child: None
+            }
         } else {
-            Some(Box::new(WaveletTreeNode::new(sequence, alphabet)))
-        }
-<<<<<<< HEAD
+            // Create the bitmap.
+            let center_of_alphabet = alphabet.len()/2;
+            let bitmap = create_bitmap(&sequence, &alphabet[center_of_alphabet]);
+
+            // Now we can split up the sequence of this wavelet tree in order to create the left and the right child.
+            let mut left_sequence : Vec<T> = Vec::new();
+            let mut right_sequence : Vec<T> = Vec::new();
+
+            for i in 0..sequence.len() {
+                // If the bitmap contains a 1 at position i, the symbol of the sequence at position i should be
+                // in the right child's sequence.
+                // Otherwise it should be a part of the left child's sequence.
+                if bitmap.get(i as u64) {
+                    right_sequence.push(sequence[i].clone());
+                } else {
+                    left_sequence.push(sequence[i].clone());
+                }
+            }
+
+            // We can now recursively create the children of this wavelet tree.
+            // A child only needs to be created if it's corresponding sequence is not empty.
+            let left_child;
+            let right_child;
+
+            if left_sequence.is_empty() {
+                left_child = None;
+            } else {
+                left_child = Some(Box::new(PointerWaveletTree::new(left_sequence, alphabet[..center_of_alphabet].to_vec())));
+            }
+
+            if right_sequence.is_empty() {
+                right_child = None;
+            } else {
+                right_child = Some(Box::new(PointerWaveletTree::new(right_sequence, alphabet[center_of_alphabet..].to_vec())));
+            }
+
+            // Putting everything together, create the wavelet tree that contains the created children
+            PointerWaveletTree {
+                bitmap: Some(bitmap),
+                label: None,
+                left_child,
+                right_child
+            }
+        }
+    }
+
+    pub fn new_pointer(sequence: &Vec<T>, alphabet: &[T]) -> Option<Box<PointerWaveletTree<T>>> {
+
+        if sequence.is_empty() || (alphabet.len() <= 1) {
+            return Option::None;
+        }
 
         let center_of_alphabet = alphabet.len()/2;
 
@@ -101,35 +94,29 @@
                 right_child: PointerWaveletTree::new_pointer(sequence, &alphabet[center_of_alphabet..])
             }
         ))
-=======
->>>>>>> 3ec1a913
-    }
-
-    /// returns the alphabet index of the symbol at position i in the sequence
-    /// [a,b) is the subrange of the alphabet that the current node represents
-    fn access(&self, i: u64, a: usize, b: usize) -> Option<usize> {
-        let bm = &self.bitmap;
-        let center = (a+b)/2;
-
-        // If the bitmap contains a 1 at position i, look in the right subtree.
-        // Otherwise look in the left subtree.
-        if bm.get(i) {
-            if b-center <= 1 {
-                Some(center)
-            } else {
-                self.right_child.as_ref().and_then(|child| child.access(bm.rank_1(i).unwrap() - 1, center, b))
-            }
+    }
+
+    /// Access element at index i
+    pub fn access(&self, i: u64) -> Option<&T> {
+        if self.is_leaf() {
+            self.label.as_ref()
         } else {
-            if center-a <= 1 {
-                Some(a)
-            } else {
-                self.left_child.as_ref().and_then(|child| child.access(bm.rank_0(i).unwrap() - 1, a, center))
-            }
-        }
-    }
-}
-
-<<<<<<< HEAD
+            self.bitmap.as_ref().and_then(|bm: &RankSelect| -> Option<&T> {
+                if bm.get(i) {
+                    self.right_child.as_ref().and_then(|child| child.access(bm.rank_1(i).unwrap() - 1))
+                } else {
+                    self.left_child.as_ref().and_then(|child| child.access(bm.rank_0(i).unwrap() - 1))
+                }
+            })
+        }
+    }
+
+    fn is_leaf(&self) -> bool {
+        self.left_child.is_none() && self.right_child.is_none()
+    }
+
+}
+
 pub struct PointerlessWaveletTree<T: PartialOrd + Clone> {
     alphabet: Vec<T>,
     bitmap: Option<RankSelect>
@@ -181,19 +168,15 @@
             let mut mid;
             let mut next;
             while layer < bound / 2 {
-                println!("");
-                println!("{}", layer);
                 index = bound / 2 / layer;
                 last = 0;
                 while index <= bound/2 {
-                    print!("|");
                     next = Self::partition_sum(&partition, index);
                     mid = Self::partition_sum(&partition, index - bound / 4 / layer);
 
                     for symbol in sequence.iter() {
                         if symbol >= &alphabet[last] && symbol <= &alphabet[next - 1] {
                             bits.push(symbol >= &alphabet[mid - 1]);
-                            if symbol >= &alphabet[mid] { print!("1"); } else { print!("0"); };
                         }
                     }
 
@@ -203,30 +186,21 @@
 
                 layer *= 2;
             }
-
-            println!("");
-            println!("{}", layer);
-
             let mut sum;
             for i in 0..partition.len() {
-                print!("|");
                 if partition[i] {
                     for symbol in sequence.iter() {
                         sum = Self::partition_sum(&partition, i+1);
-                        if (symbol >= &alphabet[sum - 2]) && (symbol <= &alphabet[sum - 1])
-                        {
+                        if (symbol >= &alphabet[sum - 2]) && (symbol <= &alphabet[sum - 1]) {
                             bits.push(symbol >= &alphabet[sum - 1]);
-                            if symbol >= &alphabet[sum - 1] { print!("1"); } else { print!("0"); };
                         }
                     }
                 }
                 else {
                     for symbol in sequence.iter() {
                         sum = Self::partition_sum(&partition, i+1);
-                        if symbol == &alphabet[sum - 2]
-                        {
+                        if symbol == &alphabet[sum - 2] {
                             bits.push(false);
-                            print!("0");
                         }
                     }
                 }
@@ -239,14 +213,9 @@
     pub fn partition_alphabet(bound: usize, alphabetlen: usize) -> Vec<bool> {
         let mut part: Vec<bool> = Vec::new();
 
-        println!("Partition: {}", bound);
-
         for i in 0..bound/2 {
             part.push(i < (bound/2 + alphabetlen - bound));
-            if i < (bound/2 + alphabetlen - bound) { print!("1 "); } else { print!("0 "); };
-        }
-
-        println!("");
+        }
 
         part
     }
@@ -275,16 +244,13 @@
 
     RankSelect::new(bits, 1)
 }
-=======
->>>>>>> 3ec1a913
-
-fn create_bitmap<T: PartialOrd>(sequence: &[T], alphabet: &[T]) -> RankSelect {
-    let ref_symbol = &alphabet[alphabet.len()/2];
+
+fn create_sequence_bitmap<T: PartialOrd>(sequence: &Vec<T>, alphabet: &[T], mid_symbol: &T) -> RankSelect {
     let mut bits : BitVec<u8> = BitVec::new();
 
     for symbol in sequence.iter() {
         if alphabet.contains(symbol) {
-            bits.push(symbol >= ref_symbol);
+            bits.push(symbol >= mid_symbol);
         }
     }
 
@@ -298,11 +264,20 @@
     use bv::bit_vec;
 
     #[test]
+    fn test_pointer_wavelet_tree_new_leaf() {
+        let pwt : PointerWaveletTree<char> = PointerWaveletTree::new(vec!['a','a','a'], vec!['a']);
+
+        assert!(pwt.is_leaf());
+        assert_eq!(pwt.label, Some('a'));
+    }
+
+    #[test]
     fn test_create_bitmap() {
         let text = "alabar a la alabarda";
         let sequence : Vec<char> = text.chars().collect();
-
-        let bitmap = create_bitmap(&sequence, &[' ','a','b','d','l','r']);
+        let ref_symbol = 'd';
+
+        let bitmap = create_bitmap(&sequence, &ref_symbol);
 
         let expected_bits = bit_vec![
             false, true, false, false, 
@@ -314,24 +289,36 @@
     }
 
     #[test]
-    fn test_pointer_wavelet_tree_new() {
+    fn test_pointer_wavelet_tree_new_has_children() {
         let text = "alabar a la alabarda";
-        let sequence : &Vec<char> = &text.chars().collect();
-        let pwt = PointerWaveletTree::from_sequence(sequence);
-
-        // The correct alphabet should automatically be created
-        assert_eq!(pwt.alphabet, vec![' ','a','b','d','l','r']);
+        let alphabet = vec![' ','a','b','d','l','r'];
+        let pwt = PointerWaveletTree::new(text.chars().collect(), alphabet);
+
+        // The wavelet tree should not be a leaf and, therefore, have no label.
+        assert!(!pwt.is_leaf());
+        assert_eq!(pwt.label, None);
+
+        // The root of the wavelet tree should have a bitmap.
+        assert!(pwt.bitmap.is_some());
 
         // The root of the wavelet tree should have two children.
-        assert!(pwt.root.left_child.is_some());
-        assert!(pwt.root.right_child.is_some());
-    }
-
-    #[test]
-    fn test_access_inside_range() {
+        assert!(pwt.left_child.is_some());
+        assert!(pwt.right_child.is_some());
+    }
+
+    #[test]
+    fn test_access_leaf() {
+        let pwt : PointerWaveletTree<char> = PointerWaveletTree::new(vec!['a','a','a'], vec!['a']);
+        assert_eq!(pwt.access(0), Some('a').as_ref());
+        assert_eq!(pwt.access(1), Some('a').as_ref());
+        assert_eq!(pwt.access(2), Some('a').as_ref());
+    }
+
+    #[test]
+    fn test_access() {
         let text = "alabar a la alabarda";
-        let sequence : &Vec<char> = &text.chars().collect();
-        let pwt = PointerWaveletTree::from_sequence(sequence);
+        let alphabet = vec![' ','a','b','d','l','r'];
+        let pwt = PointerWaveletTree::new(text.chars().collect(), alphabet);
 
         assert_eq!(pwt.access(0), Some('a').as_ref());
         assert_eq!(pwt.access(1), Some('l').as_ref());
@@ -354,39 +341,4 @@
         assert_eq!(pwt.access(18), Some('d').as_ref());
         assert_eq!(pwt.access(19), Some('a').as_ref());
     }
-
-    #[test]
-<<<<<<< HEAD
-    fn test_pointerless_bitmap() {
-        let text = [1,5,2,4,5,7,4,1,4,3,6,8,9,4,3,3,0,6,3,5,3,8,9,0,1,7,5,3,6,5,1,2,3,6,7,3,4];
-        println!("0,0,0,0,0,1,0,0,0,0,1,1,1,0,0,0,0,1,0,0,0,1,1,0,0,1,0,0,1,0,0,0,0,1,1,0,0");
-        println!("1,5,2,4,5,_,4,1,4,3,_,_,_,4,3,3,0,_,3,5,3,_,_,0,1,_,5,3,_,5,1,2,3,_,_,3,4");
-        let _pwt = PointerlessWaveletTree::from_sequence(&text);
-        println!("");
-    }
-
-    #[test]
-    fn test_pointerless_bitmap_2() {
-        let text = [0,1,0,4,2,0,3,0,4,2,1,2,3];
-        println!("0,0,0,0,0,1,0,0,0,0,1,1,1,0,0,0,0,1,0,0,0,1,1,0,0,1,0,0,1,0,0,0,0,1,1,0,0");
-        let _pwt = PointerlessWaveletTree::from_sequence(&text);
-        println!("");
-    }
-
-    #[test]
-    fn test_pointerless_bitmap_3() {
-        let text = [1,5,2,4,5,7,4,1,4,3,6,8,9,4,3,3,0,6,3,5,3,8,9,0,1,7,5,3,6,5,1,2,3,6,7,3,4];
-        println!("0,0,0,0,0,1,0,0,0,0,1,1,1,0,0,0,0,1,0,0,0,1,1,0,0,1,0,0,1,0,0,0,0,1,1,0,0");
-        println!("1,5,2,4,5,_,4,1,4,3,_,_,_,4,3,3,0,_,3,5,3,_,_,0,1,_,5,3,_,5,1,2,3,_,_,3,4");
-        let _pwt = PointerlessWaveletTree::from_sequence(&text);
-        println!("");
-=======
-    fn test_access_out_of_range() {
-        let text = "alabar a la alabarda";
-        let sequence : &Vec<char> = &text.chars().collect();
-        let pwt = PointerWaveletTree::from_sequence(sequence);
-
-        assert_eq!(pwt.access(20), None);
->>>>>>> 3ec1a913
-    }
 }